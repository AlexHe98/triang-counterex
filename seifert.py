--- conflicted
+++ resolved
@@ -221,20 +221,6 @@
     if drilled.hasStrictAngleStructure():
         return Fibre.NONFIBRE
 
-<<<<<<< HEAD
-    # Now truncate and try looking at normal surfaces.
-    # Look for compressing discs, essential annuli and essential tori.
-    # By Corollary 6.8 of "Algorithms for the complete decomposition of a
-    # closed 3-manifold" (Jaco and Tollefson, 1995), the annuli and tori that
-    # we are looking for are (assuming they exist) guaranteed to appear
-    # either as a two-sided vertex normal surface or as the double of a
-    # one-sided vertex normal surface (the latter case is necessary because
-    # Jaco and Tollefson do not consider one-sided surfaces to be vertex
-    # surfaces).
-    drilled.idealToFinite()
-    drilled.intelligentSimplify()
-    drilled.intelligentSimplify()
-=======
     # Now truncate, which corresponds to drilling out the edge that we
     # pinched. If this edge was isotopic to a Seifert fibre, then the
     # truncated triangulation will be a Seifert fibre space over the disc
@@ -308,17 +294,13 @@
     #       at least two of the essential tori of interest must appear as
     #       either: a vertex normal torus, or the double of a vertex normal
     #       Klein bottle.
->>>>>>> 403c4a76
     surfs = NormalSurfaces.enumerate( drilled, NS_STANDARD )
     annuli = []
     tori = []
     for s in surfs:
         euler = s.eulerChar()
         if not s.hasRealBoundary():
-<<<<<<< HEAD
-=======
             # Is s a torus? What about its double?
->>>>>>> 403c4a76
             if euler != 0:
                 continue
             if s.isOrientable():
@@ -380,33 +362,17 @@
         elif nonSolidTorusCount == 1:
             otherPieces.append( notSolidTorus[0] )
 
-<<<<<<< HEAD
-        # Getting to this point means that cutting along a yields two pieces,
-        # exactly one of which is a solid torus. Deal with the other piece
-        # later.
-        otherPieces.append( notSolidTorus[0] )
-
-    # We definitely didn't drill out an exceptional fibre. Did we perhaps
-    # drill out a regular fibre instead? If so, then we must have at least
-    # three essential tori, and at least three "other pieces" that form
-    # Seifert fibre spaces over the disc with two exceptional fibres.
-    if len(tori) < 3:
-=======
     # We didn't drill out an exceptional fibre, but did we perhaps drill out
     # a regular fibre instead?
     if len(tori) < 2:
         # As mentioned above, we must find at least two essential tori among
         # the vertex normal surfaces.
->>>>>>> 403c4a76
         return Fibre.NONFIBRE
 
     # If we drilled out a regular fibre, at least one of the other pieces
     # must be fibred over the disc with two exceptional fibres.
     foundOther = False
     for other in otherPieces:
-<<<<<<< HEAD
-        # Look at normal surfaces in this other piece.
-=======
         # Start with combinatorial recognition.
         classifications = []
         if other.retriangulate( 0, 1, recognise ):
@@ -427,7 +393,6 @@
                         "Unexpected {}".format(c) )
 
         # Now try looking at normal surfaces in this other piece.
->>>>>>> 403c4a76
         cutSurfs = NormalSurfaces.enumerate( other, NS_STANDARD )
         cutAnnuli = []
         hasCompress = False
